import { ESLintUtils, TSESTree } from '@typescript-eslint/experimental-utils';
import { getDocsUrl, ALL_QUERIES_COMBINATIONS } from '../utils';
import {
  isMemberExpression,
  isObjectPattern,
  isCallExpression,
  isProperty,
  isIdentifier,
  isObjectExpression,
} from '../node-utils';

export const RULE_NAME = 'prefer-screen-queries';
export type MessageIds = 'preferScreenQueries';
type Options = [];

const ALLOWED_RENDER_PROPERTIES_FOR_DESTRUCTURING = [
  'container',
  'baseElement',
];
const ALL_QUERIES_COMBINATIONS_REGEXP = ALL_QUERIES_COMBINATIONS.join('|');

function usesContainerOrBaseElement(node: TSESTree.CallExpression) {
  const secondArgument = node.arguments[1];
  return (
    isObjectExpression(secondArgument) &&
    secondArgument.properties.some(
<<<<<<< HEAD
      (property) =>
=======
      property =>
>>>>>>> f78720d3
        isProperty(property) &&
        isIdentifier(property.key) &&
        ALLOWED_RENDER_PROPERTIES_FOR_DESTRUCTURING.includes(property.key.name)
    )
  );
}

export default ESLintUtils.RuleCreator(getDocsUrl)<Options, MessageIds>({
  name: RULE_NAME,
  meta: {
    type: 'suggestion',
    docs: {
      description: 'Suggest using screen while using queries',
      category: 'Best Practices',
      recommended: 'error',
    },
    messages: {
      preferScreenQueries:
        'Use screen to query DOM elements, `screen.{{ name }}`',
    },
    fixable: null,
    schema: [],
  },
  defaultOptions: [],

  create(context) {
    function reportInvalidUsage(node: TSESTree.Identifier) {
      context.report({
        node,
        messageId: 'preferScreenQueries',
        data: {
          name: node.name,
        },
      });
    }

    const queriesRegex = new RegExp(ALL_QUERIES_COMBINATIONS_REGEXP);
    const queriesDestructuredInWithinDeclaration: string[] = [];
    // use an array as within might be used more than once in a test
    const withinDeclaredVariables: string[] = [];

    return {
      VariableDeclarator(node) {
        if (!isCallExpression(node.init) || !isIdentifier(node.init.callee)) {
          return;
        }
        const isWithinFunction = node.init.callee.name === 'within';
        // TODO add the custom render option #198
        const usesRenderOptions =
          node.init.callee.name === 'render' &&
          usesContainerOrBaseElement(node.init);

        if (!isWithinFunction && !usesRenderOptions) {
          return;
        }

        if (isObjectPattern(node.id)) {
          // save the destructured query methods
          const identifiers = node.id.properties
            .filter(
<<<<<<< HEAD
              (property) =>
=======
              property =>
>>>>>>> f78720d3
                isProperty(property) &&
                isIdentifier(property.key) &&
                queriesRegex.test(property.key.name)
            )
            .map(
              (property: TSESTree.Property) =>
                (property.key as TSESTree.Identifier).name
            );

          queriesDestructuredInWithinDeclaration.push(...identifiers);
          return;
        }

        if (isIdentifier(node.id)) {
          withinDeclaredVariables.push(node.id.name);
        }
      },
      [`CallExpression > Identifier[name=/^${ALL_QUERIES_COMBINATIONS_REGEXP}$/]`](
        node: TSESTree.Identifier
      ) {
        if (
          !queriesDestructuredInWithinDeclaration.some(
            (queryName) => queryName === node.name
          )
        ) {
          reportInvalidUsage(node);
        }
      },
      [`MemberExpression > Identifier[name=/^${ALL_QUERIES_COMBINATIONS_REGEXP}$/]`](
        node: TSESTree.Identifier
      ) {
        function isIdentifierAllowed(name: string) {
          return ['screen', ...withinDeclaredVariables].includes(name);
        }

        if (
          isIdentifier(node) &&
          isMemberExpression(node.parent) &&
          isCallExpression(node.parent.object) &&
          isIdentifier(node.parent.object.callee) &&
          node.parent.object.callee.name !== 'within' &&
          node.parent.object.callee.name === 'render' &&
          !usesContainerOrBaseElement(node.parent.object)
        ) {
          reportInvalidUsage(node);
          return;
        }

        if (
          isMemberExpression(node.parent) &&
          isIdentifier(node.parent.object) &&
          !isIdentifierAllowed(node.parent.object.name)
        ) {
          reportInvalidUsage(node);
        }
      },
    };
  },
});<|MERGE_RESOLUTION|>--- conflicted
+++ resolved
@@ -24,11 +24,7 @@
   return (
     isObjectExpression(secondArgument) &&
     secondArgument.properties.some(
-<<<<<<< HEAD
-      (property) =>
-=======
       property =>
->>>>>>> f78720d3
         isProperty(property) &&
         isIdentifier(property.key) &&
         ALLOWED_RENDER_PROPERTIES_FOR_DESTRUCTURING.includes(property.key.name)
@@ -89,11 +85,7 @@
           // save the destructured query methods
           const identifiers = node.id.properties
             .filter(
-<<<<<<< HEAD
               (property) =>
-=======
-              property =>
->>>>>>> f78720d3
                 isProperty(property) &&
                 isIdentifier(property.key) &&
                 queriesRegex.test(property.key.name)
