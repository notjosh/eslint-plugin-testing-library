import { TSESTree } from '@typescript-eslint/experimental-utils';

const combineQueries = (variants: string[], methods: string[]) => {
  const combinedQueries: string[] = [];
  variants.forEach((variant) => {
    const variantPrefix = variant.replace('By', '');
    methods.forEach((method) => {
      combinedQueries.push(`${variantPrefix}${method}`);
    });
  });

  return combinedQueries;
};

const getDocsUrl = (ruleName: string): string =>
  `https://github.com/testing-library/eslint-plugin-testing-library/tree/master/docs/rules/${ruleName}.md`;

const LIBRARY_MODULES = [
  '@testing-library/dom',
  '@testing-library/angular',
  '@testing-library/react',
  '@testing-library/preact',
  '@testing-library/vue',
  '@testing-library/svelte',
];

const hasTestingLibraryImportModule = (
  node: TSESTree.ImportDeclaration
): boolean => {
  return LIBRARY_MODULES.includes(node.source.value.toString());
};

const SYNC_QUERIES_VARIANTS = ['getBy', 'getAllBy', 'queryBy', 'queryAllBy'];
const ASYNC_QUERIES_VARIANTS = ['findBy', 'findAllBy'];
const ALL_QUERIES_VARIANTS = [
  ...SYNC_QUERIES_VARIANTS,
  ...ASYNC_QUERIES_VARIANTS,
];

const ALL_QUERIES_METHODS = [
  'ByLabelText',
  'ByPlaceholderText',
  'ByText',
  'ByAltText',
  'ByTitle',
  'ByDisplayValue',
  'ByRole',
  'ByTestId',
];

const SYNC_QUERIES_COMBINATIONS = combineQueries(
  SYNC_QUERIES_VARIANTS,
  ALL_QUERIES_METHODS
);

const ASYNC_QUERIES_COMBINATIONS = combineQueries(
  ASYNC_QUERIES_VARIANTS,
  ALL_QUERIES_METHODS
);

const ALL_QUERIES_COMBINATIONS = [
  ...SYNC_QUERIES_COMBINATIONS,
  ...ASYNC_QUERIES_COMBINATIONS,
];

const ASYNC_UTILS = [
  'waitFor',
  'waitForElementToBeRemoved',
  'wait',
  'waitForElement',
  'waitForDomChange',
];

const TESTING_FRAMEWORK_SETUP_HOOKS = ['beforeEach', 'beforeAll'];

<<<<<<< HEAD
const PROPERTIES_RETURNING_NODES = [
  'activeElement',
  'children',
  'firstChild',
  'firstElementChild',
  'fullscreenElement',
  'lastChild',
  'lastElementChild',
  'nextElementSibling',
  'nextSibling',
  'parentElement',
  'parentNode',
  'pointerLockElement',
  'previousElementSibling',
  'previousSibling',
  'rootNode',
  'scripts',
];

const METHODS_RETURNING_NODES = [
  'closest',
  'getElementById',
  'getElementsByClassName',
  'getElementsByName',
  'getElementsByTagName',
  'getElementsByTagNameNS',
  'querySelector',
  'querySelectorAll',
];

const ALL_RETURNING_NODES = [
  ...PROPERTIES_RETURNING_NODES,
  ...METHODS_RETURNING_NODES,
];
=======
const PRESENCE_MATCHERS = ['toBeInTheDocument', 'toBeTruthy', 'toBeDefined'];
const ABSENCE_MATCHERS = ['toBeNull', 'toBeFalsy'];
>>>>>>> f78720d3

export {
  getDocsUrl,
  hasTestingLibraryImportModule,
  SYNC_QUERIES_VARIANTS,
  ASYNC_QUERIES_VARIANTS,
  ALL_QUERIES_VARIANTS,
  ALL_QUERIES_METHODS,
  SYNC_QUERIES_COMBINATIONS,
  ASYNC_QUERIES_COMBINATIONS,
  ALL_QUERIES_COMBINATIONS,
  ASYNC_UTILS,
  TESTING_FRAMEWORK_SETUP_HOOKS,
  LIBRARY_MODULES,
<<<<<<< HEAD
  PROPERTIES_RETURNING_NODES,
  METHODS_RETURNING_NODES,
  ALL_RETURNING_NODES,
=======
  PRESENCE_MATCHERS,
  ABSENCE_MATCHERS
>>>>>>> f78720d3
};<|MERGE_RESOLUTION|>--- conflicted
+++ resolved
@@ -73,7 +73,6 @@
 
 const TESTING_FRAMEWORK_SETUP_HOOKS = ['beforeEach', 'beforeAll'];
 
-<<<<<<< HEAD
 const PROPERTIES_RETURNING_NODES = [
   'activeElement',
   'children',
@@ -108,10 +107,9 @@
   ...PROPERTIES_RETURNING_NODES,
   ...METHODS_RETURNING_NODES,
 ];
-=======
+
 const PRESENCE_MATCHERS = ['toBeInTheDocument', 'toBeTruthy', 'toBeDefined'];
 const ABSENCE_MATCHERS = ['toBeNull', 'toBeFalsy'];
->>>>>>> f78720d3
 
 export {
   getDocsUrl,
@@ -126,12 +124,9 @@
   ASYNC_UTILS,
   TESTING_FRAMEWORK_SETUP_HOOKS,
   LIBRARY_MODULES,
-<<<<<<< HEAD
   PROPERTIES_RETURNING_NODES,
   METHODS_RETURNING_NODES,
   ALL_RETURNING_NODES,
-=======
   PRESENCE_MATCHERS,
   ABSENCE_MATCHERS
->>>>>>> f78720d3
 };