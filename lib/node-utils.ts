--- conflicted
+++ resolved
@@ -109,9 +109,10 @@
   );
 }
 
-<<<<<<< HEAD
-export function isArrowFunctionExpression(node: TSESTree.Node): node is TSESTree.ArrowFunctionExpression {
-  return node && node.type === 'ArrowFunctionExpression'
+export function isArrowFunctionExpression(
+  node: TSESTree.Node
+): node is TSESTree.ArrowFunctionExpression {
+  return node && node.type === 'ArrowFunctionExpression';
 }
 
 function isRenderFunction(
@@ -145,10 +146,4 @@
   }
 
   return false;
-=======
-export function isArrowFunctionExpression(
-  node: TSESTree.Node
-): node is TSESTree.ArrowFunctionExpression {
-  return node && node.type === 'ArrowFunctionExpression';
->>>>>>> a4cc8d86
 }