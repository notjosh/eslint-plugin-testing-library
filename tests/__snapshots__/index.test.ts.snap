--- conflicted
+++ resolved
@@ -53,11 +53,8 @@
     "testing-library/await-async-query": "error",
     "testing-library/await-async-utils": "error",
     "testing-library/no-await-sync-query": "error",
-<<<<<<< HEAD
     "testing-library/no-container": "error",
-=======
     "testing-library/no-wait-for-empty-callback": "error",
->>>>>>> d8a2ac61
     "testing-library/prefer-find-by": "error",
     "testing-library/prefer-screen-queries": "error",
   },
