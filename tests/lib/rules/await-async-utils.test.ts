--- conflicted
+++ resolved
@@ -252,98 +252,80 @@
           ${asyncUtil}(() => getByLabelText('email'));
         });
       `,
-<<<<<<< HEAD
-          errors: [{ line: 5, column: 11, messageId: 'awaitAsyncUtil' }],
-        } as const)
-    ),
-    ...ASYNC_UTILS.map(
-      (asyncUtil) =>
-        ({
-          code: `
-=======
-      errors: [
-        {
-          line: 5,
-          column: 11,
-          messageId: 'awaitAsyncUtil',
-          data: { name: asyncUtil },
-        },
-      ],
-    })),
-    ...ASYNC_UTILS.map((asyncUtil) => ({
-      code: `
+          errors: [
+            {
+              line: 5,
+              column: 11,
+              messageId: 'awaitAsyncUtil',
+              data: { name: asyncUtil },
+            },
+          ],
+        } as const)
+    ),
+    ...ASYNC_UTILS.map(
+      (asyncUtil) =>
+        ({
+          code: `
         import { ${asyncUtil} } from '@testing-library/dom';
         test('${asyncUtil} util not waited is invalid', () => {
           doSomethingElse();
           const el = ${asyncUtil}(() => getByLabelText('email'));
         });
       `,
-      errors: [
-        {
-          line: 5,
-          column: 22,
-          messageId: 'awaitAsyncUtil',
-          data: { name: asyncUtil },
-        },
-      ],
-    })),
-    ...ASYNC_UTILS.map((asyncUtil) => ({
-      code: `
->>>>>>> 7e9d5c54
+          errors: [
+            {
+              line: 5,
+              column: 22,
+              messageId: 'awaitAsyncUtil',
+              data: { name: asyncUtil },
+            },
+          ],
+        } as const)
+    ),
+    ...ASYNC_UTILS.map(
+      (asyncUtil) =>
+        ({
+          code: `
         import * as asyncUtil from '@testing-library/dom';
         test('asyncUtil.${asyncUtil} util not handled is invalid', () => {
           doSomethingElse();
           asyncUtil.${asyncUtil}(() => getByLabelText('email'));
         });
       `,
-<<<<<<< HEAD
-          errors: [{ line: 5, column: 21, messageId: 'awaitAsyncUtil' }],
-        } as const)
-    ),
-    ...ASYNC_UTILS.map(
-      (asyncUtil) =>
-        ({
-          code: `
-=======
-      errors: [
-        {
-          line: 5,
-          column: 21,
-          messageId: 'awaitAsyncUtil',
-          data: { name: asyncUtil },
-        },
-      ],
-    })),
-    ...ASYNC_UTILS.map((asyncUtil) => ({
-      code: `
->>>>>>> 7e9d5c54
+          errors: [
+            {
+              line: 5,
+              column: 21,
+              messageId: 'awaitAsyncUtil',
+              data: { name: asyncUtil },
+            },
+          ],
+        } as const)
+    ),
+    ...ASYNC_UTILS.map(
+      (asyncUtil) =>
+        ({
+          code: `
         import { ${asyncUtil} } from '@testing-library/dom';
         test('${asyncUtil} util promise saved not handled is invalid', () => {
           doSomethingElse();
           const aPromise = ${asyncUtil}(() => getByLabelText('email'));
         });
       `,
-<<<<<<< HEAD
-          errors: [{ line: 5, column: 28, messageId: 'awaitAsyncUtil' }],
-        } as const)
-    ),
-    ...ASYNC_UTILS.map(
-      (asyncUtil) =>
-        ({
-          code: `
-=======
-      errors: [
-        {
-          line: 5,
-          column: 28,
-          messageId: 'awaitAsyncUtil',
-          data: { name: asyncUtil },
-        },
-      ],
-    })),
-    ...ASYNC_UTILS.map((asyncUtil) => ({
-      code: `
->>>>>>> 7e9d5c54
+          errors: [
+            {
+              line: 5,
+              column: 28,
+              messageId: 'awaitAsyncUtil',
+              data: { name: asyncUtil },
+            },
+          ],
+        } as const)
+    ),
+    ...ASYNC_UTILS.map(
+      (asyncUtil) =>
+        ({
+          code: `
         import { ${asyncUtil} } from '@testing-library/dom';
         test('several ${asyncUtil} utils not handled are invalid', () => {
           const aPromise = ${asyncUtil}(() => getByLabelText('username'));
@@ -351,36 +333,26 @@
           ${asyncUtil}(() => getByLabelText('email'));
         });
       `,
-<<<<<<< HEAD
-          errors: [
-            { line: 4, column: 28, messageId: 'awaitAsyncUtil' },
-            { line: 6, column: 11, messageId: 'awaitAsyncUtil' },
-          ],
-        } as const)
-    ),
-    ...ASYNC_UTILS.map(
-      (asyncUtil) =>
-        ({
-          code: `
-=======
-      errors: [
-        {
-          line: 4,
-          column: 28,
-          messageId: 'awaitAsyncUtil',
-          data: { name: asyncUtil },
-        },
-        {
-          line: 6,
-          column: 11,
-          messageId: 'awaitAsyncUtil',
-          data: { name: asyncUtil },
-        },
-      ],
-    })),
-    ...ASYNC_UTILS.map((asyncUtil) => ({
-      code: `
->>>>>>> 7e9d5c54
+          errors: [
+            {
+              line: 4,
+              column: 28,
+              messageId: 'awaitAsyncUtil',
+              data: { name: asyncUtil },
+            },
+            {
+              line: 6,
+              column: 11,
+              messageId: 'awaitAsyncUtil',
+              data: { name: asyncUtil },
+            },
+          ],
+        } as const)
+    ),
+    ...ASYNC_UTILS.map(
+      (asyncUtil) =>
+        ({
+          code: `
         import { ${asyncUtil}, render } from '@testing-library/dom';
         
         function waitForSomethingAsync() {
@@ -392,27 +364,20 @@
           waitForSomethingAsync()
         });
       `,
-<<<<<<< HEAD
-          errors: [{ messageId: 'asyncUtilWrapper', line: 10, column: 11 }],
-        } as const)
-    ),
-    ...ASYNC_UTILS.map(
-      (asyncUtil) =>
-        ({
-          code: `
-=======
-      errors: [
-        {
-          messageId: 'asyncUtilWrapper',
-          line: 10,
-          column: 11,
-          data: { name: 'waitForSomethingAsync' },
-        },
-      ],
-    })),
-    ...ASYNC_UTILS.map((asyncUtil) => ({
-      code: `
->>>>>>> 7e9d5c54
+          errors: [
+            {
+              messageId: 'asyncUtilWrapper',
+              line: 10,
+              column: 11,
+              data: { name: 'waitForSomethingAsync' },
+            },
+          ],
+        } as const)
+    ),
+    ...ASYNC_UTILS.map(
+      (asyncUtil) =>
+        ({
+          code: `
         import { ${asyncUtil} } from 'some-other-library';
         test(
         'aggressive reporting - util "${asyncUtil}" which is not related to testing library is invalid',
@@ -421,26 +386,20 @@
           ${asyncUtil}();
         });
       `,
-<<<<<<< HEAD
-          errors: [{ line: 7, column: 11, messageId: 'awaitAsyncUtil' }],
-        } as const)
-    ),
-    ...ASYNC_UTILS.map(
-      (asyncUtil) =>
-        ({
-          code: `
-=======
-      errors: [
-        {
-          line: 7,
-          column: 11,
-          messageId: 'awaitAsyncUtil',
-          data: { name: asyncUtil },
-        },
-      ],
-    })),
-    ...ASYNC_UTILS.map((asyncUtil) => ({
-      code: `
+          errors: [
+            {
+              line: 7,
+              column: 11,
+              messageId: 'awaitAsyncUtil',
+              data: { name: asyncUtil },
+            },
+          ],
+        } as const)
+    ),
+    ...ASYNC_UTILS.map(
+      (asyncUtil) =>
+        ({
+          code: `
         import { ${asyncUtil}, render } from '@testing-library/dom';
         
         function waitForSomethingAsync() {
@@ -452,18 +411,20 @@
           const el = waitForSomethingAsync()
         });
       `,
-      errors: [
-        {
-          messageId: 'asyncUtilWrapper',
-          line: 10,
-          column: 22,
-          data: { name: 'waitForSomethingAsync' },
-        },
-      ],
-    })),
-    ...ASYNC_UTILS.map((asyncUtil) => ({
-      code: `
->>>>>>> 7e9d5c54
+          errors: [
+            {
+              messageId: 'asyncUtilWrapper',
+              line: 10,
+              column: 22,
+              data: { name: 'waitForSomethingAsync' },
+            },
+          ],
+        } as const)
+    ),
+    ...ASYNC_UTILS.map(
+      (asyncUtil) =>
+        ({
+          code: `
         import * as asyncUtils from 'some-other-library';
         test(
         'aggressive reporting - util "asyncUtils.${asyncUtil}" which is not related to testing library is invalid',
@@ -472,20 +433,15 @@
           asyncUtils.${asyncUtil}();
         });
       `,
-<<<<<<< HEAD
-          errors: [{ line: 7, column: 22, messageId: 'awaitAsyncUtil' }],
-        } as const)
-    ),
-=======
-      errors: [
-        {
-          line: 7,
-          column: 22,
-          messageId: 'awaitAsyncUtil',
-          data: { name: asyncUtil },
-        },
-      ],
-    })),
->>>>>>> 7e9d5c54
+          errors: [
+            {
+              line: 7,
+              column: 22,
+              messageId: 'awaitAsyncUtil',
+              data: { name: asyncUtil },
+            },
+          ],
+        } as const)
+    ),
   ],
 });