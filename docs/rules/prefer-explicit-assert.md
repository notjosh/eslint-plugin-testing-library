# Suggest using explicit assertions rather than just `getBy*` queries (prefer-explicit-assert)

Testing Library `getBy*` queries throw an error if the element is not
found. Some users like this behavior to use the query itself as an
assert for the element existence in their tests, but other users don't
and prefer to explicitly assert the element existence, so this rule is
for users from the latter.

## Rule Details

This rule aims to encourage users to explicitly assert existence of
elements in their tests rather than just use `getBy*` queries and expect
it doesn't throw an error so it's easier to understand what's the
expected behavior within the test.

Examples of **incorrect** code for this rule:

```js
// just calling `getBy*` query expecting not to throw an error as an
// assert-like method, without actually either using the returned element
// or explicitly asserting
getByText('foo');

const utils = render(<Component />);
utils.getByText('foo');
```

Examples of **correct** code for this rule:

```js
// wrapping the get query within a `expect` and use some matcher for
// making the assertion more explicit
expect(getByText('foo')).toBeDefined();

const utils = render(<Component />);
expect(utils.getByText('foo')).toBeDefined();

// even more explicit if you use `@testing-library/jest-dom` matcher
// for checking the element is present in the document
expect(queryByText('foo')).toBeInTheDocument();

// Doing something with the element returned without asserting is absolutely fine
await waitForElement(() => getByText('foo'));
fireEvent.click(getByText('bar'));
const quxElement = getByText('qux');

// call directly something different than Testing Library query
getByNonTestingLibraryVariant('foo');
```

## Options

This rule has a few options:

- `assertion`: this string allows defining the preferred assertion to use
  with `getBy*` queries. By default, any assertion is valid (`toBeTruthy`,
  `toBeDefined`, etc.). However, they all assert slightly different things.
  This option ensures all `getBy*` assertions are consistent and use the same
<<<<<<< HEAD
  assertion.
=======
  assertion. This rule only allows defining a presence matcher
  (`toBeInTheDocument`, `toBeTruthy`, or `toBeDefined`), but checks for both
  presence and absence matchers (`not.toBeFalsy` and `not.toBeNull`). This means
  other assertions such as `toHaveValue` or `toBeDisabled` will not trigger this
  rule since these are valid uses with `getBy*`.
>>>>>>> f78720d3

  ```js
  "testing-library/prefer-explicit-assert": ["error", {"assertion": "toBeInTheDocument"}],
  ```

- `customQueryNames`: this array option allows to extend default Testing
  Library queries with custom ones for including them into rule
  inspection.

  ```js
  "testing-library/prefer-explicit-assert": ["error", {"customQueryNames": ["getByIcon", "getBySomethingElse"]}],
  ```

## When Not To Use It

If you prefer to use `getBy*` queries implicitly as an assert-like
method itself, then this rule is not recommended.

## Further Reading

- [getBy query](https://testing-library.com/docs/dom-testing-library/api-queries#getby)<|MERGE_RESOLUTION|>--- conflicted
+++ resolved
@@ -56,15 +56,11 @@
   with `getBy*` queries. By default, any assertion is valid (`toBeTruthy`,
   `toBeDefined`, etc.). However, they all assert slightly different things.
   This option ensures all `getBy*` assertions are consistent and use the same
-<<<<<<< HEAD
-  assertion.
-=======
   assertion. This rule only allows defining a presence matcher
   (`toBeInTheDocument`, `toBeTruthy`, or `toBeDefined`), but checks for both
   presence and absence matchers (`not.toBeFalsy` and `not.toBeNull`). This means
   other assertions such as `toHaveValue` or `toBeDisabled` will not trigger this
   rule since these are valid uses with `getBy*`.
->>>>>>> f78720d3
 
   ```js
   "testing-library/prefer-explicit-assert": ["error", {"assertion": "toBeInTheDocument"}],
